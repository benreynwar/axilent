--- conflicted
+++ resolved
@@ -6,7 +6,7 @@
 from slvcodec import cocotb_wrapper as cocotb
 from slvcodec.cocotb_wrapper import triggers, result
 from slvcodec import test_utils, cocotb_utils, cocotb_dut
-from slvcodec import config as slvcode_config
+from slvcodec import config as slvcodec_config
 
 from axilent.examples import axi_adder
 from axilent import cocotb_handler, config
@@ -30,7 +30,6 @@
     assert all_ok
 
 
-<<<<<<< HEAD
 @cocotb.coroutine
 async def axi_adder_test(handler):
     comm = axi_adder.AxiAdderComm(address_offset=0, handler=handler)
@@ -126,50 +125,3 @@
 
 if __name__ == '__main__':
     main()
-=======
-def test_axi_adder_pipe():
-    directory = os.path.join(testoutput_dir, 'axi_adder_pipe')
-    if os.path.exists(directory):
-        shutil.rmtree(directory)
-    os.makedirs(directory)
-
-    top_entity = 'axi_adder'
-    filenames = [os.path.join(config.basedir, 'vhdl', fn) for fn in (
-        'axi_utils.vhd',
-        'axi_adder_pkg.vhd',
-        'axi_adder_assertions.vhd',
-        'axi_adder.vhd',
-        )]
-    generics = {}
-
-    simulator = event.Simulator(directory, filenames, top_entity, generics)
-    loop = event.EventLoop(simulator)
-    handler = handlers.NamedPipeHandler(
-        loop=loop,
-        m2s=simulator.dut.m2s,
-        s2m=simulator.dut.s2m,
-        )
-    loop.create_task(handler.communicate())
-    loop.create_task(axi_adder.axi_adder_test(simulator.dut, handler))
-    loop.run_forever()
-
-
-def test_axi_adder_assertions():
-    directory = os.path.join(testoutput_dir, 'axi_adder_assertions')
-    if os.path.exists(directory):
-        shutil.rmtree(directory)
-    os.makedirs(directory)
-
-    top_entity = 'axi_adder_assertions'
-    filenames = [os.path.join(config.basedir, 'vhdl', fn) for fn in (
-        'axi_utils.vhd',
-        'axi_adder_pkg.vhd',
-        'axi_adder_assertions.vhd',
-        )]
-    generics = {'max_delay': 4,}
-
-    simulator = event.Simulator(directory, filenames, top_entity, generics)
-    loop = event.EventLoop(simulator)
-    loop.create_task(axi_adder.axi_adder_assertions_test(simulator.dut))
-    loop.run_forever()
->>>>>>> 8b5f79d8
