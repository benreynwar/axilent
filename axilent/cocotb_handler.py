import logging
import random
from collections import deque, namedtuple

from slvcodec import cocotb_wrapper as cocotb
from slvcodec.cocotb_wrapper import triggers
from slvcodec import cocotb_helper

from axilent import comms


logger = logging.getLogger(__name__)


def signal_to_integer(s):
    if not s.value.is_resolvable:
        return None
    else:
        return s.value.integer


def make_axi_signals_from_prefixs(dut, m2s_prefix, s2m_prefix):
    axi_signals = {
        'awvalid': getattr(dut, m2s_prefix + 'awvalid'),
        'awaddr': getattr(dut, m2s_prefix + 'awaddr'),
        'awready': getattr(dut, s2m_prefix + 'awready'),
        'wvalid': getattr(dut, m2s_prefix + 'wvalid'),
        'wdata': getattr(dut, m2s_prefix + 'wdata'),
        'wready': getattr(dut, s2m_prefix + 'wready'),
        'bvalid': getattr(dut, s2m_prefix + 'bvalid'),
        'bresp': getattr(dut, s2m_prefix + 'bresp'),
        'bready': getattr(dut, m2s_prefix + 'bready'),
        'arvalid': getattr(dut, m2s_prefix + 'arvalid'),
        'araddr': getattr(dut, m2s_prefix + 'araddr'),
        'arready': getattr(dut, s2m_prefix + 'arready'),
        'rvalid': getattr(dut, s2m_prefix + 'rvalid'),
        'rresp': getattr(dut, s2m_prefix + 'rresp'),
        'rdata': getattr(dut, s2m_prefix + 'rdata'),
        'rready': getattr(dut, m2s_prefix + 'rready'),
        }
    return axi_signals


def make_axi_signals_from_interfaces(m2s, s2m):
    axi_signals = {
        'awvalid': m2s.awvalid,
        'awaddr': m2s.awaddr,
        'awready': s2m.awready,
        'wvalid': m2s.wvalid,
        'wdata': m2s.wdata,
        'wready': s2m.wready,
        'bvalid': s2m.bvalid,
        'bresp': s2m.bresp,
        'bready': m2s.bready,
        'arvalid': m2s.arvalid,
        'araddr': m2s.araddr,
        'arready': s2m.arready,
        'rvalid': s2m.rvalid,
        'rresp': s2m.rresp,
        'rdata': s2m.rdata,
        'rready': m2s.rready,
        }
    return axi_signals


QueueInfo = namedtuple('QueueInfo', ['throttle'])


class CocotbHandler(object):
    '''
    This handler receives `Command` objects and sends their AXI
    commands into a cocotb simulation.
    '''

    def __init__(self, clock_signal, axi_signals=None,
                 dut=None, m2s_prefix=None, s2m_prefix=None,
                 m2s=None, s2m=None, random_seed=None, helper=None):
        '''
        Args: 
          `clock_signal`: The signal for the clock.
          `axi_signals`: A dictionary relating signal names to the cocotb signal objects.
          `dut`, `m2s_prefix`, `s2m_prefix`: Alternately the axi signals can be constructed
             from the dut interface and the names of the prefixes for the m2s and s2m signals.
          `m2s`, `s2m`: Or the objects for the interfaces to the m2s and s2m signal bundles
             can be directly passed.
        '''
        if axi_signals is not None:
            assert m2s_prefix is None
            assert s2m_prefix is None
            assert m2s is None
            assert s2m is None
            self.signals = axi_signals
        elif m2s_prefix is not None:
            assert s2m_prefix is not None
            assert m2s is None
            assert s2m is None
            self.signals = make_axi_signals_from_prefixs(dut, m2s_prefix, s2m_prefix)
        else:
            assert m2s is not None
            assert s2m is not None
            assert s2m_prefix is None
            self.signals = make_axi_signals_from_interfaces(m2s, s2m)
        if helper is None:
            helper = cocotb_helper.TaskHelper()
        self.helper = helper
        self.clock_signal = clock_signal
        # Queues for storing 'w', 'aw', 'ar' commands until
        # they are sent into the simulation.
        self.w_queue = deque()
        self.aw_queue = deque()
        self.ar_queue = deque()
        # Queues for storing expectations of replies on the
        # 'b' and 'r' channels.
        self.b_queue = deque()
        self.r_queue = deque()
        self.command_queue = deque()
        self.random_seed = random_seed

    def start(self, aw_throttle=0.8, w_throttle=0.8, b_throttle=0.8,
              ar_throttle=0.8, r_throttle=0.8):
        """
        Activate the handler and start applying queued commands to the
        simulation.
        """
        self.helper.fork(self.process_queue_out(
            self.aw_queue,
            self.signals['awvalid'],
            self.signals['awready'],
            self.signals['awaddr'],
            QueueInfo(throttle=aw_throttle),
            random_seed=None if self.random_seed is None else self.random_seed + 10000,
        ))
        self.helper.fork(self.process_queue_out(
            self.w_queue,
            self.signals['wvalid'],
            self.signals['wready'],
            self.signals['wdata'],
            QueueInfo(throttle=w_throttle),
            random_seed=None if self.random_seed is None else self.random_seed + 20000,
        ))
        self.helper.fork(self.process_queue_in(
            self.b_queue,
            self.signals['bvalid'],
            self.signals['bready'],
            self.signals['bresp'],
            QueueInfo(throttle=b_throttle),
            random_seed=None if self.random_seed is None else self.random_seed + 30000,
        ))
        self.helper.fork(self.process_queue_out(
            self.ar_queue,
            self.signals['arvalid'],
            self.signals['arready'],
            self.signals['araddr'],
            QueueInfo(throttle=ar_throttle),
            random_seed=None if self.random_seed is None else self.random_seed + 40000,
        ))
        self.helper.fork(self.process_queue_in(
            self.r_queue,
            self.signals['rvalid'],
            self.signals['rready'],
            self.signals['rresp'],
            QueueInfo(throttle=r_throttle),
            self.signals['rdata'],
            random_seed=None if self.random_seed is None else self.random_seed + 50000,
        ))

    async def send(self, command):
        '''
        Sends a Command objects to the simulation and processes the responses.
        '''
        read_events = []
        write_events = []
        for ac in command.get_axi_commands():
            if isinstance(ac, comms.FakeWaitCommand):
                for dummy_index in range(ac.clock_cycles):
                    await self.helper.RisingEdge(self.clock_signal)
            else:
                assert(ac.readorwrite in (comms.WRITE_TYPE, comms.READ_TYPE))
                if ac.readorwrite == comms.WRITE_TYPE:
                    for offset, d in enumerate(ac.data):
                        address = ac.start_address
                        if not ac.constant_address:
                            if ac.address_by_word:
                                address += offset
                            else:
                                address += offset * 4
                        write_events.append(self.submit_write(address, d))
                else:
                    for index in range(ac.length):
                        address = ac.start_address
                        if not ac.constant_address:
                            if ac.address_by_word:
                                address += index
                            else:
                                address += index * 4
                        read_events.append(self.submit_read(address))

        for index, event in enumerate(write_events):
            await event.wait()
        for index, event in enumerate(read_events):
            await event.wait()
        write_event_results = [f.data for f in write_events]
        write_responses = deque(comms.AxiResponse(length=1, data=[None if data is None else int(data)], resp=resp)
                           for resp, data in write_event_results)

        read_event_results = [f.data for f in read_events]
        read_responses = deque(comms.AxiResponse(length=1, data=[None if data is None else int(data)], resp=resp)
                          for resp, data in read_event_results)
        command.process_responses(read_responses, write_responses)
        return command.future.result()

    def submit_write(self, address, value):
        event = triggers.Event()
        self.aw_queue.append(address)
        self.w_queue.append(value)
        self.b_queue.append(event)
        return event

    async def write(self, address, value):
        event = self.submit_write(address, value)
        await event.wait()
        response, data = event.data
        if response != comms.OKAY:
            raise comms.AxiResponseException('Bad response: {}'.format(response))
        return data

    def submit_read(self, address):
        event = triggers.Event()
        self.ar_queue.append(address)
        self.r_queue.append(event)
        return event

    async def read(self, address):
        event = self.submit_read(address)
        await event.wait()
        response, data = event.data
        if response != comms.OKAY:
            raise comms.AxiResponseException('Bad response: {}'.format(response))
        return data

    @cocotb_helper.killable
    async def process_queue_out(helper, self, queue, valid_signal, ready_signal, data_signal, queue_info,
                                random_seed=None):
        """
        Send data from a queue into the simulation using valid/ready hand shaking.
        """
        rnd = random if random_seed is None else random.Random(random_seed)
        while True:
            if queue:
                value = queue.popleft()
                while True:
                    valid = 1 if rnd.random() < queue_info.throttle else 0
                    valid_signal <= valid
                    if valid:
                        data_signal <= value
                    await helper.ReadOnly()
                    assert str(ready_signal) in ('0', '1')
                    consumed = (ready_signal == 1) and valid
                    await helper.RisingEdge(self.clock_signal)
                    if consumed:
                        break
            else:
                valid_signal <= 0
                await helper.RisingEdge(self.clock_signal)

    @cocotb_helper.killable
    async def process_queue_in(helper, self, queue, valid_signal, ready_signal, resp_signal, queue_info,
                               data_signal=None, random_seed=None):
        """
        Take data from the simulation using valid/ready shaking.
        Take an 'Event' from a queue and apply the received data to that event.
        """
        rnd = random if random_seed is None else random.Random(random_seed)
        while True:
            ready = 1 if rnd.random() < queue_info.throttle else 0
            ready_signal <= ready
            await helper.ReadOnly()
            assert str(valid_signal) in ('0', '1')
            if (valid_signal == 1) and ready:
                event = queue.popleft()
                if data_signal is not None:
                    event.set((resp_signal.value, data_signal.value))
                else:
                    event.set((resp_signal.value, None))
<<<<<<< HEAD
            await helper.RisingEdge(self.clock_signal)
=======
            await triggers.RisingEdge(self.clock_signal)
>>>>>>> 6e63d9df
<|MERGE_RESOLUTION|>--- conflicted
+++ resolved
@@ -282,8 +282,4 @@
                     event.set((resp_signal.value, data_signal.value))
                 else:
                     event.set((resp_signal.value, None))
-<<<<<<< HEAD
-            await helper.RisingEdge(self.clock_signal)
-=======
-            await triggers.RisingEdge(self.clock_signal)
->>>>>>> 6e63d9df
+            await helper.RisingEdge(self.clock_signal)